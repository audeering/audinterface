--- conflicted
+++ resolved
@@ -2,12 +2,8 @@
 audb >=1.11.0
 auditok >=0.3.0
 audobject >=0.7.5
-<<<<<<< HEAD
 faster-whisper
-librosa
-=======
 librosa >=0.11.0
->>>>>>> 0d057ee3
 pytest
 pytest-cov
 soxr >=0.4.0b1  # for numpy 2, https://github.com/dofuuz/python-soxr/issues/28
